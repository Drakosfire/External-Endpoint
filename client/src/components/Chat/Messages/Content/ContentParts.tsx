--- conflicted
+++ resolved
@@ -8,16 +8,10 @@
   Agents,
 } from 'librechat-data-provider';
 import { ThinkingButton } from '~/components/Artifacts/Thinking';
-<<<<<<< HEAD
-import useLocalize from '~/hooks/useLocalize';
-import { mapAttachments } from '~/utils/map';
-import { MessageContext } from '~/Providers';
-=======
 import { MessageContext, SearchContext } from '~/Providers';
 import Sources from '~/components/Web/Sources';
 import useLocalize from '~/hooks/useLocalize';
 import { mapAttachments } from '~/utils/map';
->>>>>>> 2f462c9b
 import { EditTextPart } from './Parts';
 import store from '~/store';
 import Part from './Part';
@@ -35,9 +29,9 @@
   enterEdit?: (cancel?: boolean) => void | null | undefined;
   siblingIdx?: number;
   setSiblingIdx?:
-    | ((value: number) => void | React.Dispatch<React.SetStateAction<number>>)
-    | null
-    | undefined;
+  | ((value: number) => void | React.Dispatch<React.SetStateAction<number>>)
+  | null
+  | undefined;
 };
 
 const ContentParts = memo(
