import { RotateCcw } from 'lucide-react';
import React, { useMemo, useState, useEffect, useCallback } from 'react';
import {
  excludedKeys,
<<<<<<< HEAD
  getSettingsKeys,
  tConvoUpdateSchema,
  paramSettings,
  SettingDefinition,
=======
  paramSettings,
  getSettingsKeys,
  SettingDefinition,
  tConvoUpdateSchema,
>>>>>>> 2f462c9b
} from 'librechat-data-provider';
import type { TPreset } from 'librechat-data-provider';
import { SaveAsPresetDialog } from '~/components/Endpoints';
import { useSetIndexOptions, useLocalize } from '~/hooks';
import { useGetEndpointsQuery } from '~/data-provider';
import { getEndpointField, logger } from '~/utils';
import { componentMapping } from './components';
import { useChatContext } from '~/Providers';
import keyBy from 'lodash/keyBy';

export default function Parameters() {
  const localize = useLocalize();
  const { conversation, setConversation } = useChatContext();
  const { setOption } = useSetIndexOptions();

  const [isDialogOpen, setIsDialogOpen] = useState(false);
  const [preset, setPreset] = useState<TPreset | null>(null);

  const { data: endpointsConfig = {} } = useGetEndpointsQuery();
  const provider = conversation?.endpoint ?? '';
  const model = conversation?.model ?? '';

  const bedrockRegions = useMemo(() => {
    return endpointsConfig?.[conversation?.endpoint ?? '']?.availableRegions ?? [];
  }, [endpointsConfig, conversation?.endpoint]);

  const endpointType = useMemo(
    () => getEndpointField(endpointsConfig, conversation?.endpoint, 'type'),
    [conversation?.endpoint, endpointsConfig],
  );

  const parameters = useMemo((): SettingDefinition[] => {
    const customParams = endpointsConfig[provider]?.customParams ?? {};
    const [combinedKey, endpointKey] = getSettingsKeys(endpointType ?? provider, model);
    const overriddenEndpointKey = customParams.defaultParamsEndpoint ?? endpointKey;
    const defaultParams = paramSettings[combinedKey] ?? paramSettings[overriddenEndpointKey] ?? [];
    const overriddenParams = endpointsConfig[provider]?.customParams?.paramDefinitions ?? [];
    const overriddenParamsMap = keyBy(overriddenParams, 'key');
    return defaultParams.map(
      (param) => (overriddenParamsMap[param.key] as SettingDefinition) ?? param,
    );
  }, [endpointType, endpointsConfig, model, provider]);

  useEffect(() => {
    if (!parameters) {
      return;
    }

    // const defaultValueMap = new Map();
    // const paramKeys = new Set(
    //   parameters.map((setting) => {
    //     if (setting.default != null) {
    //       defaultValueMap.set(setting.key, setting.default);
    //     }
    //     return setting.key;
    //   }),
    // );
    const paramKeys = new Set(parameters.map((setting) => setting.key));
    setConversation((prev) => {
      if (!prev) {
        return prev;
      }

      const updatedConversation = { ...prev };

      const conversationKeys = Object.keys(updatedConversation);
      const updatedKeys: string[] = [];
      conversationKeys.forEach((key) => {
        // const defaultValue = defaultValueMap.get(key);
        // if (paramKeys.has(key) && defaultValue != null && prev[key] != null) {
        //   updatedKeys.push(key);
        //   updatedConversation[key] = defaultValue;
        //   return;
        // }

        if (paramKeys.has(key)) {
          return;
        }

        if (excludedKeys.has(key)) {
          return;
        }

        if (prev[key] != null) {
          updatedKeys.push(key);
          delete updatedConversation[key];
        }
      });

      logger.log('parameters', 'parameters effect, updated keys:', updatedKeys);

      return updatedConversation;
    });
  }, [parameters, setConversation]);

  const resetParameters = useCallback(() => {
    setConversation((prev) => {
      if (!prev) {
        return prev;
      }

      const updatedConversation = { ...prev };
      const resetKeys: string[] = [];

      Object.keys(updatedConversation).forEach((key) => {
        if (excludedKeys.has(key)) {
          return;
        }

        if (updatedConversation[key] !== undefined) {
          resetKeys.push(key);
          delete updatedConversation[key];
        }
      });

      logger.log('parameters', 'parameters reset, affected keys:', resetKeys);
      return updatedConversation;
    });
  }, [setConversation]);

  const openDialog = useCallback(() => {
    const newPreset = tConvoUpdateSchema.parse({
      ...conversation,
    }) as TPreset;
    setPreset(newPreset);
    setIsDialogOpen(true);
  }, [conversation]);

  if (!parameters) {
    return null;
  }

  return (
    <div className="h-auto max-w-full overflow-x-hidden p-3">
      <div className="grid grid-cols-2 gap-4">
        {' '}
        {/* This is the parent element containing all settings */}
        {/* Below is an example of an applied dynamic setting, each be contained by a div with the column span specified */}
        {parameters.map((setting) => {
          const Component = componentMapping[setting.component];
          if (!Component) {
            return null;
          }
          const { key, default: defaultValue, ...rest } = setting;

          if (key === 'region' && bedrockRegions.length) {
            rest.options = bedrockRegions;
          }

          return (
            <Component
              key={key}
              settingKey={key}
              defaultValue={defaultValue}
              {...rest}
              setOption={setOption}
              conversation={conversation}
            />
          );
        })}
      </div>
      <div className="mt-4 flex justify-center">
        <button
          type="button"
          onClick={resetParameters}
          className="btn btn-neutral flex w-full items-center justify-center gap-2 px-4 py-2 text-sm"
        >
          <RotateCcw className="h-4 w-4" aria-hidden="true" />
          {localize('com_ui_reset_var', { 0: localize('com_ui_model_parameters') })}
        </button>
      </div>
      <div className="mt-2 flex justify-center">
        <button
          onClick={openDialog}
          className="btn btn-primary focus:shadow-outline flex w-full items-center justify-center px-4 py-2 font-semibold text-white hover:bg-green-600 focus:border-green-500"
          type="button"
        >
          {localize('com_endpoint_save_as_preset')}
        </button>
      </div>
      {preset && (
        <SaveAsPresetDialog open={isDialogOpen} onOpenChange={setIsDialogOpen} preset={preset} />
      )}
    </div>
  );
}<|MERGE_RESOLUTION|>--- conflicted
+++ resolved
@@ -2,17 +2,10 @@
 import React, { useMemo, useState, useEffect, useCallback } from 'react';
 import {
   excludedKeys,
-<<<<<<< HEAD
-  getSettingsKeys,
-  tConvoUpdateSchema,
-  paramSettings,
-  SettingDefinition,
-=======
   paramSettings,
   getSettingsKeys,
   SettingDefinition,
   tConvoUpdateSchema,
->>>>>>> 2f462c9b
 } from 'librechat-data-provider';
 import type { TPreset } from 'librechat-data-provider';
 import { SaveAsPresetDialog } from '~/components/Endpoints';
