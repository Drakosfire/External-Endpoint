--- conflicted
+++ resolved
@@ -121,12 +121,7 @@
   }
 
   if (agent_id === EPHEMERAL_AGENT_ID) {
-<<<<<<< HEAD
-    console.log('[loadAgent] Loading ephemeral agent');
-    return loadEphemeralAgent({ req, agent_id, endpoint, model_parameters });
-=======
     return await loadEphemeralAgent({ req, agent_id, endpoint, model_parameters });
->>>>>>> 97085073
   }
 
   console.log('[loadAgent] Getting agent from database:', agent_id);
