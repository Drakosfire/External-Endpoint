const undici = require('undici');
const fetch = require('node-fetch');
const passport = require('passport');
const jwtDecode = require('jsonwebtoken/decode');
const { HttpsProxyAgent } = require('https-proxy-agent');
const { hashToken, logger } = require('@librechat/data-schemas');
<<<<<<< HEAD
const { isEnabled, safeStringify, logHeaders } = require('@librechat/api');
=======
const { CacheKeys, ErrorTypes } = require('librechat-data-provider');
const { Strategy: OpenIDStrategy } = require('openid-client/passport');
const {
  isEnabled,
  logHeaders,
  safeStringify,
  findOpenIDUser,
  getBalanceConfig,
} = require('@librechat/api');
>>>>>>> 59f66975
// Lazy ESM imports for ESM-only modules in a CommonJS file
const importOpenIdClient = () => import('openid-client');
const importOpenIdPassport = () => import('openid-client/passport');
const { getStrategyFunctions } = require('~/server/services/Files/strategies');
const { findUser, createUser, updateUser } = require('~/models');
const { getAppConfig } = require('~/server/services/Config');
const getLogStores = require('~/cache/getLogStores');

/**
 * @typedef {import('openid-client').ClientMetadata} ClientMetadata
 * @typedef {import('openid-client').Configuration} Configuration
 **/

/**
 * @param {string} url
 * @param {client.CustomFetchOptions} options
 */
async function customFetch(url, options) {
  const urlStr = url.toString();
  logger.debug(`[openidStrategy] Request to: ${urlStr}`);
  const debugOpenId = isEnabled(process.env.DEBUG_OPENID_REQUESTS);
  if (debugOpenId) {
    logger.debug(`[openidStrategy] Request method: ${options.method || 'GET'}`);
    logger.debug(`[openidStrategy] Request headers: ${logHeaders(options.headers)}`);
    if (options.body) {
      let bodyForLogging = '';
      if (options.body instanceof URLSearchParams) {
        bodyForLogging = options.body.toString();
      } else if (typeof options.body === 'string') {
        bodyForLogging = options.body;
      } else {
        bodyForLogging = safeStringify(options.body);
      }
      logger.debug(`[openidStrategy] Request body: ${bodyForLogging}`);
    }
  }

  try {
    /** @type {undici.RequestInit} */
    let fetchOptions = options;
    if (process.env.PROXY) {
      logger.info(`[openidStrategy] proxy agent configured: ${process.env.PROXY}`);
      fetchOptions = {
        ...options,
        dispatcher: new undici.ProxyAgent(process.env.PROXY),
      };
    }

    const response = await undici.fetch(url, fetchOptions);

    if (debugOpenId) {
      logger.debug(`[openidStrategy] Response status: ${response.status} ${response.statusText}`);
      logger.debug(`[openidStrategy] Response headers: ${logHeaders(response.headers)}`);
    }

    if (response.status === 200 && response.headers.has('www-authenticate')) {
      const wwwAuth = response.headers.get('www-authenticate');
      logger.warn(`[openidStrategy] Non-standard WWW-Authenticate header found in successful response (200 OK): ${wwwAuth}.
This violates RFC 7235 and may cause issues with strict OAuth clients. Removing header for compatibility.`);

      /** Cloned response without the WWW-Authenticate header */
      const responseBody = await response.arrayBuffer();
      const newHeaders = new Headers();
      for (const [key, value] of response.headers.entries()) {
        if (key.toLowerCase() !== 'www-authenticate') {
          newHeaders.append(key, value);
        }
      }

      return new Response(responseBody, {
        status: response.status,
        statusText: response.statusText,
        headers: newHeaders,
      });
    }

    return response;
  } catch (error) {
    logger.error(`[openidStrategy] Fetch error: ${error.message}`);
    throw error;
  }
}

/** @typedef {Configuration | null}  */
let openidConfig = null;

//overload currenturl function because of express version 4 buggy req.host doesn't include port
//More info https://github.com/panva/openid-client/pull/713

<<<<<<< HEAD
// CustomOpenIDStrategy will be defined after dynamic import inside setupOpenId
=======
class CustomOpenIDStrategy extends OpenIDStrategy {
  currentUrl(req) {
    const hostAndProtocol = process.env.DOMAIN_SERVER;
    return new URL(`${hostAndProtocol}${req.originalUrl ?? req.url}`);
  }

  authorizationRequestParams(req, options) {
    const params = super.authorizationRequestParams(req, options);
    if (options?.state && !params.has('state')) {
      params.set('state', options.state);
    }

    if (process.env.OPENID_AUDIENCE) {
      params.set('audience', process.env.OPENID_AUDIENCE);
      logger.debug(
        `[openidStrategy] Adding audience to authorization request: ${process.env.OPENID_AUDIENCE}`,
      );
    }

    /** Generate nonce for federated providers that require it */
    const shouldGenerateNonce = isEnabled(process.env.OPENID_GENERATE_NONCE);
    if (shouldGenerateNonce && !params.has('nonce') && this._sessionKey) {
      const crypto = require('crypto');
      const nonce = crypto.randomBytes(16).toString('hex');
      params.set('nonce', nonce);
      logger.debug('[openidStrategy] Generated nonce for federated provider:', nonce);
    }

    return params;
  }
}
>>>>>>> 59f66975

/**
 * Exchange the access token for a new access token using the on-behalf-of flow if required.
 * @param {Configuration} config
 * @param {string} accessToken access token to be exchanged if necessary
 * @param {string} sub - The subject identifier of the user. usually found as "sub" in the claims of the token
 * @param {boolean} fromCache - Indicates whether to use cached tokens.
 * @returns {Promise<string>} The new access token if exchanged, otherwise the original access token.
 */
const exchangeAccessTokenIfNeeded = async (config, accessToken, sub, fromCache = false) => {
  const tokensCache = getLogStores(CacheKeys.OPENID_EXCHANGED_TOKENS);
  const onBehalfFlowRequired = isEnabled(process.env.OPENID_ON_BEHALF_FLOW_FOR_USERINFO_REQUIRED);
  if (onBehalfFlowRequired) {
    if (fromCache) {
      const cachedToken = await tokensCache.get(sub);
      if (cachedToken) {
        return cachedToken.access_token;
      }
    }
    const grantResponse = await client.genericGrantRequest(
      config,
      'urn:ietf:params:oauth:grant-type:jwt-bearer',
      {
        scope: process.env.OPENID_ON_BEHALF_FLOW_USERINFO_SCOPE || 'user.read',
        assertion: accessToken,
        requested_token_use: 'on_behalf_of',
      },
    );
    await tokensCache.set(
      sub,
      {
        access_token: grantResponse.access_token,
      },
      grantResponse.expires_in * 1000,
    );
    return grantResponse.access_token;
  }
  return accessToken;
};

/**
 * get user info from openid provider
 * @param {Configuration} config
 * @param {string} accessToken access token
 * @param {string} sub - The subject identifier of the user. usually found as "sub" in the claims of the token
 * @returns {Promise<Object|null>}
 */
const getUserInfo = async (config, accessToken, sub) => {
  try {
    const exchangedAccessToken = await exchangeAccessTokenIfNeeded(config, accessToken, sub);
    return await client.fetchUserInfo(config, exchangedAccessToken, sub);
  } catch (error) {
    logger.warn(`[openidStrategy] getUserInfo: Error fetching user info: ${error}`);
    return null;
  }
};

/**
 * Downloads an image from a URL using an access token.
 * @param {string} url
 * @param {Configuration} config
 * @param {string} accessToken access token
 * @param {string} sub - The subject identifier of the user. usually found as "sub" in the claims of the token
 * @returns {Promise<Buffer | string>} The image buffer or an empty string if the download fails.
 */
const downloadImage = async (url, config, accessToken, sub) => {
  const exchangedAccessToken = await exchangeAccessTokenIfNeeded(config, accessToken, sub, true);
  if (!url) {
    return '';
  }

  try {
    const options = {
      method: 'GET',
      headers: {
        Authorization: `Bearer ${exchangedAccessToken}`,
      },
    };

    if (process.env.PROXY) {
      options.agent = new HttpsProxyAgent(process.env.PROXY);
    }

    const response = await fetch(url, options);

    if (response.ok) {
      const buffer = await response.buffer();
      return buffer;
    } else {
      throw new Error(`${response.statusText} (HTTP ${response.status})`);
    }
  } catch (error) {
    logger.error(
      `[openidStrategy] downloadImage: Error downloading image at URL "${url}": ${error}`,
    );
    return '';
  }
};

/**
 * Determines the full name of a user based on OpenID userinfo and environment configuration.
 *
 * @param {Object} userinfo - The user information object from OpenID Connect
 * @param {string} [userinfo.given_name] - The user's first name
 * @param {string} [userinfo.family_name] - The user's last name
 * @param {string} [userinfo.username] - The user's username
 * @param {string} [userinfo.email] - The user's email address
 * @returns {string} The determined full name of the user
 */
function getFullName(userinfo) {
  if (process.env.OPENID_NAME_CLAIM) {
    return userinfo[process.env.OPENID_NAME_CLAIM];
  }

  if (userinfo.given_name && userinfo.family_name) {
    return `${userinfo.given_name} ${userinfo.family_name}`;
  }

  if (userinfo.given_name) {
    return userinfo.given_name;
  }

  if (userinfo.family_name) {
    return userinfo.family_name;
  }

  return userinfo.username || userinfo.email;
}

/**
 * Converts an input into a string suitable for a username.
 * If the input is a string, it will be returned as is.
 * If the input is an array, elements will be joined with underscores.
 * In case of undefined or other falsy values, a default value will be returned.
 *
 * @param {string | string[] | undefined} input - The input value to be converted into a username.
 * @param {string} [defaultValue=''] - The default value to return if the input is falsy.
 * @returns {string} The processed input as a string suitable for a username.
 */
function convertToUsername(input, defaultValue = '') {
  if (typeof input === 'string') {
    return input;
  } else if (Array.isArray(input)) {
    return input.join('_');
  }

  return defaultValue;
}

/**
 * Sets up the OpenID strategy for authentication.
 * This function configures the OpenID client, handles proxy settings,
 * and defines the OpenID strategy for Passport.js.
 *
 * @async
 * @function setupOpenId
 * @returns {Promise<Configuration | null>} A promise that resolves when the OpenID strategy is set up and returns the openid client config object.
 * @throws {Error} If an error occurs during the setup process.
 */
async function setupOpenId() {
  try {
<<<<<<< HEAD
=======
    const shouldGenerateNonce = isEnabled(process.env.OPENID_GENERATE_NONCE);

>>>>>>> 59f66975
    const client = await importOpenIdClient();
    const { Strategy: OpenIDStrategy } = await importOpenIdPassport();

    class CustomOpenIDStrategy extends OpenIDStrategy {
      currentUrl(req) {
        const hostAndProtocol = process.env.DOMAIN_SERVER;
        return new URL(`${hostAndProtocol}${req.originalUrl ?? req.url}`);
      }
      authorizationRequestParams(req, options) {
        const params = super.authorizationRequestParams(req, options);
        if (options?.state && !params.has('state')) {
          params.set('state', options.state);
        }
        return params;
      }
    }
    /** @type {ClientMetadata} */
    const clientMetadata = {
      client_id: process.env.OPENID_CLIENT_ID,
      client_secret: process.env.OPENID_CLIENT_SECRET,
    };

    if (shouldGenerateNonce) {
      clientMetadata.response_types = ['code'];
      clientMetadata.grant_types = ['authorization_code'];
      clientMetadata.token_endpoint_auth_method = 'client_secret_post';
    }

    /** @type {Configuration} */
    openidConfig = await client.discovery(
      new URL(process.env.OPENID_ISSUER),
      process.env.OPENID_CLIENT_ID,
      clientMetadata,
      undefined,
      {
        [client.customFetch]: customFetch,
      },
    );

    const requiredRole = process.env.OPENID_REQUIRED_ROLE;
    const requiredRoleParameterPath = process.env.OPENID_REQUIRED_ROLE_PARAMETER_PATH;
    const requiredRoleTokenKind = process.env.OPENID_REQUIRED_ROLE_TOKEN_KIND;
    const usePKCE = isEnabled(process.env.OPENID_USE_PKCE);
    logger.info(`[openidStrategy] OpenID authentication configuration`, {
      generateNonce: shouldGenerateNonce,
      reason: shouldGenerateNonce
        ? 'OPENID_GENERATE_NONCE=true - Will generate nonce and use explicit metadata for federated providers'
        : 'OPENID_GENERATE_NONCE=false - Standard flow without explicit nonce or metadata',
    });

    const openidLogin = new CustomOpenIDStrategy(
      {
        config: openidConfig,
        scope: process.env.OPENID_SCOPE,
        callbackURL: process.env.DOMAIN_SERVER + process.env.OPENID_CALLBACK_URL,
        clockTolerance: process.env.OPENID_CLOCK_TOLERANCE || 300,
        usePKCE,
      },
      async (tokenset, done) => {
        try {
          const claims = tokenset.claims();
<<<<<<< HEAD
          let user = await findUser({ openidId: claims.sub });
          logger.info(
            `[openidStrategy] user ${user ? 'found' : 'not found'} with openidId: ${claims.sub}`,
          );

          if (!user) {
            user = await findUser({ email: claims.email });
            logger.info(
              `[openidStrategy] user ${user ? 'found' : 'not found'} with email: ${claims.email
              } for openidId: ${claims.sub}`,
            );
=======
          const result = await findOpenIDUser({
            openidId: claims.sub,
            email: claims.email,
            strategyName: 'openidStrategy',
            findUser,
          });
          let user = result.user;
          const error = result.error;

          if (error) {
            return done(null, false, {
              message: ErrorTypes.AUTH_FAILED,
            });
>>>>>>> 59f66975
          }
          const userinfo = {
            ...claims,
            ...(await getUserInfo(openidConfig, tokenset.access_token, claims.sub)),
          };
          const fullName = getFullName(userinfo);

          if (requiredRole) {
            let decodedToken = '';
            if (requiredRoleTokenKind === 'access') {
              decodedToken = jwtDecode(tokenset.access_token);
            } else if (requiredRoleTokenKind === 'id') {
              decodedToken = jwtDecode(tokenset.id_token);
            }
            const pathParts = requiredRoleParameterPath.split('.');
            let found = true;
            let roles = pathParts.reduce((o, key) => {
              if (o === null || o === undefined || !(key in o)) {
                found = false;
                return [];
              }
              return o[key];
            }, decodedToken);

            if (!found) {
              logger.error(
                `[openidStrategy] Key '${requiredRoleParameterPath}' not found in ${requiredRoleTokenKind} token!`,
              );
            }

            if (!roles.includes(requiredRole)) {
              return done(null, false, {
                message: `You must have the "${requiredRole}" role to log in.`,
              });
            }
          }

          let username = '';
          if (process.env.OPENID_USERNAME_CLAIM) {
            username = userinfo[process.env.OPENID_USERNAME_CLAIM];
          } else {
            username = convertToUsername(
              userinfo.preferred_username || userinfo.username || userinfo.email,
            );
          }

          if (!user) {
            user = {
              provider: 'openid',
              openidId: userinfo.sub,
              username,
              email: userinfo.email || '',
              emailVerified: userinfo.email_verified || false,
              name: fullName,
              idOnTheSource: userinfo.oid,
            };

            const appConfig = await getAppConfig();
            const balanceConfig = getBalanceConfig(appConfig);
            user = await createUser(user, balanceConfig, true, true);
          } else {
            user.provider = 'openid';
            user.openidId = userinfo.sub;
            user.username = username;
            user.name = fullName;
            user.idOnTheSource = userinfo.oid;
          }

          if (!!userinfo && userinfo.picture && !user.avatar?.includes('manual=true')) {
            /** @type {string | undefined} */
            const imageUrl = userinfo.picture;

            let fileName;
            if (crypto) {
              fileName = (await hashToken(userinfo.sub)) + '.png';
            } else {
              fileName = userinfo.sub + '.png';
            }

            const imageBuffer = await downloadImage(
              imageUrl,
              openidConfig,
              tokenset.access_token,
              userinfo.sub,
            );
            if (imageBuffer) {
              const { saveBuffer } = getStrategyFunctions(process.env.CDN_PROVIDER);
              const imagePath = await saveBuffer({
                fileName,
                userId: user._id.toString(),
                buffer: imageBuffer,
              });
              user.avatar = imagePath ?? '';
            }
          }

          user = await updateUser(user._id, user);

          logger.info(
            `[openidStrategy] login success openidId: ${user.openidId} | email: ${user.email} | username: ${user.username} `,
            {
              user: {
                openidId: user.openidId,
                username: user.username,
                email: user.email,
                name: user.name,
              },
            },
          );

          done(null, { ...user, tokenset });
        } catch (err) {
          logger.error('[openidStrategy] login failed', err);
          done(err);
        }
      },
    );
    passport.use('openid', openidLogin);
    return openidConfig;
  } catch (err) {
    logger.error('[openidStrategy]', err);
    return null;
  }
}
/**
 * @function getOpenIdConfig
 * @description Returns the OpenID client instance.
 * @throws {Error} If the OpenID client is not initialized.
 * @returns {Configuration}
 */
function getOpenIdConfig() {
  if (!openidConfig) {
    throw new Error('OpenID client is not initialized. Please call setupOpenId first.');
  }
  return openidConfig;
}

module.exports = {
  setupOpenId,
  getOpenIdConfig,
};<|MERGE_RESOLUTION|>--- conflicted
+++ resolved
@@ -4,9 +4,6 @@
 const jwtDecode = require('jsonwebtoken/decode');
 const { HttpsProxyAgent } = require('https-proxy-agent');
 const { hashToken, logger } = require('@librechat/data-schemas');
-<<<<<<< HEAD
-const { isEnabled, safeStringify, logHeaders } = require('@librechat/api');
-=======
 const { CacheKeys, ErrorTypes } = require('librechat-data-provider');
 const { Strategy: OpenIDStrategy } = require('openid-client/passport');
 const {
@@ -16,7 +13,6 @@
   findOpenIDUser,
   getBalanceConfig,
 } = require('@librechat/api');
->>>>>>> 59f66975
 // Lazy ESM imports for ESM-only modules in a CommonJS file
 const importOpenIdClient = () => import('openid-client');
 const importOpenIdPassport = () => import('openid-client/passport');
@@ -106,9 +102,6 @@
 //overload currenturl function because of express version 4 buggy req.host doesn't include port
 //More info https://github.com/panva/openid-client/pull/713
 
-<<<<<<< HEAD
-// CustomOpenIDStrategy will be defined after dynamic import inside setupOpenId
-=======
 class CustomOpenIDStrategy extends OpenIDStrategy {
   currentUrl(req) {
     const hostAndProtocol = process.env.DOMAIN_SERVER;
@@ -140,7 +133,6 @@
     return params;
   }
 }
->>>>>>> 59f66975
 
 /**
  * Exchange the access token for a new access token using the on-behalf-of flow if required.
@@ -302,11 +294,8 @@
  */
 async function setupOpenId() {
   try {
-<<<<<<< HEAD
-=======
     const shouldGenerateNonce = isEnabled(process.env.OPENID_GENERATE_NONCE);
 
->>>>>>> 59f66975
     const client = await importOpenIdClient();
     const { Strategy: OpenIDStrategy } = await importOpenIdPassport();
 
@@ -368,19 +357,6 @@
       async (tokenset, done) => {
         try {
           const claims = tokenset.claims();
-<<<<<<< HEAD
-          let user = await findUser({ openidId: claims.sub });
-          logger.info(
-            `[openidStrategy] user ${user ? 'found' : 'not found'} with openidId: ${claims.sub}`,
-          );
-
-          if (!user) {
-            user = await findUser({ email: claims.email });
-            logger.info(
-              `[openidStrategy] user ${user ? 'found' : 'not found'} with email: ${claims.email
-              } for openidId: ${claims.sub}`,
-            );
-=======
           const result = await findOpenIDUser({
             openidId: claims.sub,
             email: claims.email,
@@ -394,7 +370,6 @@
             return done(null, false, {
               message: ErrorTypes.AUTH_FAILED,
             });
->>>>>>> 59f66975
           }
           const userinfo = {
             ...claims,
