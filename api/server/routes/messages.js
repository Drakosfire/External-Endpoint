const express = require('express');
const { logger } = require('@librechat/data-schemas');
const { ContentTypes } = require('librechat-data-provider');
const {
  saveConvo,
  saveMessage,
  getMessage,
  getMessages,
  updateMessage,
  deleteMessages,
} = require('~/models');
const { findAllArtifacts, replaceArtifactContent } = require('~/server/services/Artifacts/update');
const { requireJwtAuth, validateMessageReq } = require('~/server/middleware');
const validateExternalMessage = require('../middleware/validateExternalMessage');
const { cleanUpPrimaryKeyValue } = require('~/lib/utils/misc');
const { getConvosQueried } = require('~/models/Conversation');
const { countTokens } = require('~/server/utils');
<<<<<<< HEAD
const { Message } = require('~/models/Message');
const { logger } = require('~/config');
const { Conversation } = require('~/models/Conversation');
const { v4: uuidv4 } = require('uuid');
const { sendEvent } = require('~/config');
const { addClient, removeClient } = require('~/server/sseClients');
=======
const { Message } = require('~/db/models');
>>>>>>> 97085073

const router = express.Router();

// Apply JWT auth to all routes except external messages
router.use((req, res, next) => {
  // For external messages, use API key validation instead of JWT
  if (req.body.role === 'external') {
    return validateExternalMessage(req, res, next);
  }
  requireJwtAuth(req, res, next);
});

router.get('/', async (req, res) => {
  try {
    const user = req.user.id ?? '';
    const {
      cursor = null,
      sortBy = 'createdAt',
      sortDirection = 'desc',
      pageSize: pageSizeRaw,
      conversationId,
      messageId,
      search,
    } = req.query;
    const pageSize = parseInt(pageSizeRaw, 10) || 25;

    let response;
    const sortField = ['endpoint', 'createdAt', 'updatedAt'].includes(sortBy)
      ? sortBy
      : 'createdAt';
    const sortOrder = sortDirection === 'asc' ? 1 : -1;

    if (conversationId && messageId) {
      const message = await Message.findOne({
        conversationId,
        messageId,
        user: user,
      }).lean();
      response = { messages: message ? [message] : [], nextCursor: null };
    } else if (conversationId) {
      const filter = { conversationId, user: user };
      if (cursor) {
        filter[sortField] = sortOrder === 1 ? { $gt: cursor } : { $lt: cursor };
      }
      const messages = await Message.find(filter)
        .sort({ [sortField]: sortOrder })
        .limit(pageSize + 1)
        .lean();
      const nextCursor = messages.length > pageSize ? messages.pop()[sortField] : null;
      response = { messages, nextCursor };
    } else if (search) {
      const searchResults = await Message.meiliSearch(search, undefined, true);

      const messages = searchResults.hits || [];

      const result = await getConvosQueried(req.user.id, messages, cursor);

      const activeMessages = [];
      for (let i = 0; i < messages.length; i++) {
        let message = messages[i];
        if (message.conversationId.includes('--')) {
          message.conversationId = cleanUpPrimaryKeyValue(message.conversationId);
        }
        if (result.convoMap[message.conversationId]) {
          const convo = result.convoMap[message.conversationId];

          const dbMessage = await getMessage({ user, messageId: message.messageId });
          activeMessages.push({
            ...message,
            title: convo.title,
            conversationId: message.conversationId,
            model: convo.model,
            isCreatedByUser: dbMessage?.isCreatedByUser,
            endpoint: dbMessage?.endpoint,
            iconURL: dbMessage?.iconURL,
          });
        }
      }

      response = { messages: activeMessages, nextCursor: null };
    } else {
      response = { messages: [], nextCursor: null };
    }

    res.status(200).json(response);
  } catch (error) {
    logger.error('Error fetching messages:', error);
    res.status(500).json({ error: 'Internal server error' });
  }
});

router.post('/artifact/:messageId', async (req, res) => {
  try {
    const { messageId } = req.params;
    const { index, original, updated } = req.body;

    if (typeof index !== 'number' || index < 0 || original == null || updated == null) {
      return res.status(400).json({ error: 'Invalid request parameters' });
    }

    const message = await getMessage({ user: req.user.id, messageId });
    if (!message) {
      return res.status(404).json({ error: 'Message not found' });
    }

    const artifacts = findAllArtifacts(message);
    if (index >= artifacts.length) {
      return res.status(400).json({ error: 'Artifact index out of bounds' });
    }

    const targetArtifact = artifacts[index];
    let updatedText = null;

    if (targetArtifact.source === 'content') {
      const part = message.content[targetArtifact.partIndex];
      updatedText = replaceArtifactContent(part.text, targetArtifact, original, updated);
      if (updatedText) {
        part.text = updatedText;
      }
    } else {
      updatedText = replaceArtifactContent(message.text, targetArtifact, original, updated);
      if (updatedText) {
        message.text = updatedText;
      }
    }

    if (!updatedText) {
      return res.status(400).json({ error: 'Original content not found in target artifact' });
    }

    const savedMessage = await saveMessage(
      req,
      {
        messageId,
        conversationId: message.conversationId,
        text: message.text,
        content: message.content,
        user: req.user.id,
      },
      { context: 'POST /api/messages/artifact/:messageId' },
    );

    res.status(200).json({
      conversationId: savedMessage.conversationId,
      content: savedMessage.content,
      text: savedMessage.text,
    });
  } catch (error) {
    logger.error('Error editing artifact:', error);
    res.status(500).json({ error: 'Internal server error' });
  }
});

router.get('/stream', requireJwtAuth, (req, res) => {
  logger.info('[SSE] New connection request:', {
    userId: req.user?.id
  });

  res.setHeader('Content-Type', 'text/event-stream');
  res.setHeader('Cache-Control', 'no-cache');
  res.setHeader('Connection', 'keep-alive');
  res.setHeader('Access-Control-Allow-Origin', '*');
  res.setHeader('Access-Control-Allow-Headers', 'Cache-Control');
  res.setHeader('X-Accel-Buffering', 'no');
  res.flushHeaders();

  const userId = req.user.id;
  const userIdString = userId.toString();

  addClient(userIdString, res);

  // Send initial connection confirmation
  try {
    res.write(`event: connected\ndata: ${JSON.stringify({
      message: 'SSE connection established',
      userId: userIdString,
      timestamp: new Date().toISOString()
    })}\n\n`);
    res.flush();
  } catch (error) {
    logger.error('[SSE] Error sending initial message:', error);
  }

  // Set up heartbeat to keep connection alive
  const heartbeatInterval = setInterval(() => {
    try {
      if (!res.writableEnded && !res.destroyed) {
        res.write(`event: heartbeat\ndata: ${JSON.stringify({
          timestamp: new Date().toISOString()
        })}\n\n`);
        res.flush();
      } else {
        clearInterval(heartbeatInterval);
        removeClient(userIdString, res);
      }
    } catch (error) {
      clearInterval(heartbeatInterval);
      removeClient(userIdString, res);
    }
  }, 30000);

  req.on('close', () => {
    clearInterval(heartbeatInterval);
    removeClient(userIdString, res);
  });

  req.on('error', (error) => {
    logger.error('[SSE] Connection error:', error);
    clearInterval(heartbeatInterval);
    removeClient(userIdString, res);
  });

  res.on('error', (error) => {
    logger.error('[SSE] Response error:', error);
    clearInterval(heartbeatInterval);
    removeClient(userIdString, res);
  });

  res.on('close', () => {
    clearInterval(heartbeatInterval);
    removeClient(userIdString, res);
  });
});

router.get('/:conversationId', validateMessageReq, async (req, res) => {
  try {
    const { conversationId } = req.params;
    const messages = await getMessages({ conversationId }, '-_id -__v -user');
    res.status(200).json(messages);
  } catch (error) {
    logger.error('Error fetching messages:', error);
    res.status(500).json({ error: 'Internal server error' });
  }
});

router.post('/:conversationId', validateMessageReq, async (req, res) => {
  try {
    const message = req.body;
    let conversationId = req.params.conversationId;

    logger.info('[Messages] Processing message:', {
      conversationId,
      role: message.role,
      isExternal: message.role === 'external',
      endpoint: message.metadata?.endpoint,
      agent_id: message.metadata?.agent_id,
    });

    if (message.role === 'external') {
      // Let the external client handle conversation creation
      const { initializeClient } = require('~/server/services/Endpoints/external/initialize');

      // Ensure metadata exists and has phone number
      if (!message.metadata) {
        message.metadata = {};
      }

      // If we have a from field but no phone number in metadata, add it
      if (message.from && !message.metadata.phoneNumber) {
        message.metadata.phoneNumber = message.from;
      }

      // CRITICAL FIX: Determine proper endpoint instead of hardcoding 'external'
      // Check if this is an agent request
      const isAgentRequest = message.metadata?.endpoint === 'agents' && message.metadata?.agent_id;
      const targetEndpoint = isAgentRequest ? 'agents' : (message.metadata?.endpoint || 'openAI');

      const endpointOption = {
        endpoint: targetEndpoint,
        modelOptions: {
          model: message.metadata?.model || 'gpt-4o'
        },
        conversationId: req.params.conversationId
      };

      const { client } = await initializeClient({
        req,
        res,
        endpointOption
      });

      await client.sendMessage(message);
      return res.end();
    }

    // Handle regular messages
    try {
      const savedMessage = await saveMessage(
        {
          ...req,
          conversation: { conversationId: req.params.conversationId }
        },
        { ...message, user: req.user.id, conversationId: req.params.conversationId },
        { context: 'POST /api/messages/:conversationId' },
      );
      if (!savedMessage) {
        logger.error('[Messages] Failed to save message');
        return res.status(400).json({ error: 'Message not saved' });
      }
      await saveConvo(
        {
          ...req,
          conversation: { conversationId: req.params.conversationId }
        },
        savedMessage,
        { context: 'POST /api/messages/:conversationId' }
      );
      return res.status(201).json(savedMessage);
    } catch (error) {
      logger.error('[Messages] Error saving message:', error);
      return res.status(500).json({ error: 'Internal server error' });
    }
  } catch (error) {
    logger.error('[Messages] Error processing message:', error);
    res.status(500).json({ error: 'Internal server error' });
  }
});

router.get('/:conversationId/:messageId', validateMessageReq, async (req, res) => {
  try {
    const { conversationId, messageId } = req.params;
    const message = await getMessages({ conversationId, messageId }, '-_id -__v -user');
    if (!message) {
      return res.status(404).json({ error: 'Message not found' });
    }
    res.status(200).json(message);
  } catch (error) {
    logger.error('Error fetching message:', error);
    res.status(500).json({ error: 'Internal server error' });
  }
});

router.put('/:conversationId/:messageId', validateMessageReq, async (req, res) => {
  try {
    const { conversationId, messageId } = req.params;
    const { text, index, model } = req.body;

    logger.info('[Messages] Updating message:', {
      conversationId,
      messageId,
      hasText: !!text,
      hasIndex: index !== undefined
    });

    if (index === undefined) {
      const tokenCount = await countTokens(text, model);
      const result = await updateMessage(req, { messageId, text, tokenCount });
      return res.status(200).json(result);
    }

    if (typeof index !== 'number' || index < 0) {
      return res.status(400).json({ error: 'Invalid index' });
    }

    const message = (await getMessages({ conversationId, messageId }, 'content tokenCount'))?.[0];
    if (!message) {
      return res.status(404).json({ error: 'Message not found' });
    }

    const existingContent = message.content;
    if (!Array.isArray(existingContent) || index >= existingContent.length) {
      return res.status(400).json({ error: 'Invalid index' });
    }

    const updatedContent = [...existingContent];
    if (!updatedContent[index]) {
      return res.status(400).json({ error: 'Content part not found' });
    }

    if (updatedContent[index].type !== ContentTypes.TEXT) {
      return res.status(400).json({ error: 'Cannot update non-text content' });
    }

    const oldText = updatedContent[index].text;
    updatedContent[index] = { type: ContentTypes.TEXT, text };

    let tokenCount = message.tokenCount;
    if (tokenCount !== undefined) {
      const oldTokenCount = await countTokens(oldText, model);
      const newTokenCount = await countTokens(text, model);
      tokenCount = Math.max(0, tokenCount - oldTokenCount) + newTokenCount;
    }

    const result = await updateMessage(req, { messageId, content: updatedContent, tokenCount });
    return res.status(200).json(result);
  } catch (error) {
    logger.error('[Messages] Error updating message:', error);
    res.status(500).json({ error: 'Internal server error' });
  }
});

router.put('/:conversationId/:messageId/feedback', validateMessageReq, async (req, res) => {
  try {
    const { conversationId, messageId } = req.params;
    const { feedback } = req.body;

    const updatedMessage = await updateMessage(
      req,
      {
        messageId,
        feedback: feedback || null,
      },
      { context: 'updateFeedback' },
    );

    res.json({
      messageId,
      conversationId,
      feedback: updatedMessage.feedback,
    });
  } catch (error) {
    logger.error('Error updating message feedback:', error);
    res.status(500).json({ error: 'Failed to update feedback' });
  }
});

router.delete('/:conversationId/:messageId', validateMessageReq, async (req, res) => {
  try {
    const { messageId } = req.params;
    await deleteMessages({ messageId });
    res.status(204).send();
  } catch (error) {
    logger.error('Error deleting message:', error);
    res.status(500).json({ error: 'Internal server error' });
  }
});

// Add debug endpoint for testing SSE
router.post('/debug/broadcast', requireJwtAuth, async (req, res) => {
  try {
    const userId = req.user.id;
    const userIdString = userId.toString(); // Ensure consistency with SSE client registration
    const { event = 'testMessage', data = { message: 'Test broadcast', timestamp: new Date().toISOString() } } = req.body;

    logger.info(`[DEBUG] Broadcasting test event to user:`, {
      originalUserId: userId,
      userIdString: userIdString,
      event: event,
      data: data
    });

    const { broadcastToUser, hasActiveUser } = require('~/server/sseClients');
    const hasConnection = hasActiveUser(userIdString);

    logger.info(`[DEBUG] User ${userIdString} has active SSE connection: ${hasConnection}`);

    if (hasConnection) {
      const success = broadcastToUser(userIdString, event, data);
      res.json({
        success: success,
        message: `Test event '${event}' broadcast to user ${userIdString}`,
        hasActiveConnection: hasConnection,
        userIdUsed: userIdString,
        broadcastSuccess: success
      });
    } else {
      res.json({
        success: false,
        message: `No active SSE connection found for user ${userIdString}`,
        hasActiveConnection: hasConnection,
        userIdUsed: userIdString,
        broadcastSuccess: false
      });
    }
  } catch (error) {
    logger.error('[DEBUG] Error in test broadcast:', error);
    res.status(500).json({ error: 'Internal server error' });
  }
});

// Add immediate external message test endpoint
router.post('/debug/external-message', requireJwtAuth, async (req, res) => {
  try {
    const userId = req.user.id;
    const userIdString = userId.toString();
    const { conversationId, messageText = 'Test external message' } = req.body;

    if (!conversationId) {
      return res.status(400).json({ error: 'conversationId is required' });
    }

    logger.info(`[DEBUG] Creating test external message for user ${userIdString}`);

    // Create a test message similar to external messages
    const testMessage = {
      messageId: uuidv4(),
      conversationId: conversationId,
      parentMessageId: null,
      role: 'external',
      isCreatedByUser: false,
      text: messageText,
      content: [{ type: 'text', text: messageText }],
      user: userIdString,
      endpoint: 'external',
      metadata: {
        source: 'test',
        createdBy: 'debug-endpoint'
      },
      createdAt: new Date().toISOString(),
      updatedAt: new Date().toISOString()
    };

    // Save the message
    const savedMessage = await saveMessage(
      { user: { id: userIdString }, body: { isTemporary: false } },
      testMessage,
      { context: 'DEBUG external message test' }
    );

    if (!savedMessage) {
      return res.status(500).json({ error: 'Failed to save test message' });
    }

    // Broadcast immediately
    const { broadcastToUsers, hasActiveUser } = require('~/server/sseClients');
    const hasConnection = hasActiveUser(userIdString);

    logger.info(`[DEBUG] Broadcasting test external message to user ${userIdString}, hasConnection: ${hasConnection}`);

    const broadcastSuccess = broadcastToUsers([userIdString], 'newMessage', {
      conversationId: savedMessage.conversationId,
      messages: [savedMessage],
      timestamp: new Date().toISOString()
    });

    res.json({
      success: true,
      message: 'Test external message created and broadcast',
      savedMessage: {
        messageId: savedMessage.messageId,
        conversationId: savedMessage.conversationId,
        text: savedMessage.text
      },
      hasActiveConnection: hasConnection,
      broadcastSuccess: broadcastSuccess > 0
    });

  } catch (error) {
    logger.error('[DEBUG] Error in external message test:', error);
    res.status(500).json({ error: 'Internal server error', details: error.message });
  }
});

module.exports = router;<|MERGE_RESOLUTION|>--- conflicted
+++ resolved
@@ -15,16 +15,11 @@
 const { cleanUpPrimaryKeyValue } = require('~/lib/utils/misc');
 const { getConvosQueried } = require('~/models/Conversation');
 const { countTokens } = require('~/server/utils');
-<<<<<<< HEAD
-const { Message } = require('~/models/Message');
-const { logger } = require('~/config');
+const { Message } = require('~/db/models');
 const { Conversation } = require('~/models/Conversation');
 const { v4: uuidv4 } = require('uuid');
 const { sendEvent } = require('~/config');
 const { addClient, removeClient } = require('~/server/sseClients');
-=======
-const { Message } = require('~/db/models');
->>>>>>> 97085073
 
 const router = express.Router();
 
