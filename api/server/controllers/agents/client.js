require('events').EventEmitter.defaultMaxListeners = 100;
const { logger } = require('@librechat/data-schemas');
const { DynamicStructuredTool } = require('@langchain/core/tools');
const { getBufferString, HumanMessage } = require('@langchain/core/messages');
const {
  sendEvent,
  createRun,
  Tokenizer,
  checkAccess,
  resolveHeaders,
  getBalanceConfig,
  memoryInstructions,
  formatContentStrings,
  createMemoryProcessor,
} = require('@librechat/api');
const {
  Callback,
  Providers,
  GraphEvents,
  TitleMethod,
  formatMessage,
  formatAgentMessages,
  getTokenCountForMessage,
  createMetadataAggregator,
} = require('@librechat/agents');
const {
  Constants,
  Permissions,
  VisionModes,
  ContentTypes,
  EModelEndpoint,
  PermissionTypes,
  isAgentsEndpoint,
  AgentCapabilities,
  bedrockInputSchema,
  removeNullishValues,
} = require('librechat-data-provider');
const { addCacheControl, createContextHandlers } = require('~/app/clients/prompts');
const { initializeAgent } = require('~/server/services/Endpoints/agents/agent');
const { spendTokens, spendStructuredTokens } = require('~/models/spendTokens');
const { getFormattedMemories, deleteMemory, setMemory } = require('~/models');
const { encodeAndFormat } = require('~/server/services/Files/images/encode');
const { getProviderConfig } = require('~/server/services/Endpoints');
const { checkCapability } = require('~/server/services/Config');
const BaseClient = require('~/app/clients/BaseClient');
const { getRoleByName } = require('~/models/Role');
const { loadAgent } = require('~/models/Agent');
const { getMCPManager } = require('~/config');

const omitTitleOptions = new Set([
  'stream',
  'thinking',
  'streaming',
  'clientOptions',
  'thinkingConfig',
  'thinkingBudget',
  'includeThoughts',
  'maxOutputTokens',
  'additionalModelRequestFields',
]);

/**
 * @param {ServerRequest} req
 * @param {Agent} agent
 * @param {string} endpoint
 */
const payloadParser = ({ req, agent, endpoint }) => {
  if (isAgentsEndpoint(endpoint)) {
    return { model: undefined };
  } else if (endpoint === EModelEndpoint.bedrock) {
    const parsedValues = bedrockInputSchema.parse(agent.model_parameters);
    if (parsedValues.thinking == null) {
      parsedValues.thinking = false;
    }
    return parsedValues;
  }
  return req.body.endpointOption.model_parameters;
};

const noSystemModelRegex = [/\b(o1-preview|o1-mini|amazon\.titan-text)\b/gi];

function createTokenCounter(encoding) {
  return function (message) {
    const countTokens = (text) => Tokenizer.getTokenCount(text, encoding);
    return getTokenCountForMessage(message, countTokens);
  };
}

function logToolError(graph, error, toolId) {
  logger.error(
    '[api/server/controllers/agents/client.js #chatCompletion] Tool Error',
    error,
    toolId,
  );
}

class AgentClient extends BaseClient {
  constructor(options = {}) {
    super(null, options);
    /** The current client class
     * @type {string} */
    this.clientName = EModelEndpoint.agents;

    /** @type {'discard' | 'summarize'} */
    this.contextStrategy = 'discard';

    /** @deprecated @type {true} - Is a Chat Completion Request */
    this.isChatCompletion = true;

    /** @type {AgentRun} */
    this.run;

    const {
      agentConfigs,
      contentParts,
      collectedUsage,
      artifactPromises,
      maxContextTokens,
      ...clientOptions
    } = options;

    this.agentConfigs = agentConfigs;
    this.maxContextTokens = maxContextTokens;
    /** @type {MessageContentComplex[]} */
    this.contentParts = contentParts;
    /** @type {Array<UsageMetadata>} */
    this.collectedUsage = collectedUsage;
    /** @type {ArtifactPromises} */
    this.artifactPromises = artifactPromises;
    /** @type {AgentClientOptions} */
    this.options = Object.assign({ endpoint: options.endpoint }, clientOptions);
    /** @type {string} */
    this.model = this.options.agent.model_parameters.model;
    /** The key for the usage object's input tokens
     * @type {string} */
    this.inputTokensKey = 'input_tokens';
    /** The key for the usage object's output tokens
     * @type {string} */
    this.outputTokensKey = 'output_tokens';
    /** @type {UsageMetadata} */
    this.usage;
    /** @type {Record<string, number>} */
    this.indexTokenCountMap = {};
    /** @type {(messages: BaseMessage[]) => Promise<void>} */
    this.processMemory;
  }

  /**
   * Returns the aggregated content parts for the current run.
   * @returns {MessageContentComplex[]} */
  getContentParts() {
    return this.contentParts;
  }

  setOptions(options) {
    logger.info('[api/server/controllers/agents/client.js] setOptions', options);
  }

  /**
   * `AgentClient` is not opinionated about vision requests, so we don't do anything here
   * @param {MongoFile[]} attachments
   */
  checkVisionRequest() { }

  getSaveOptions() {
    // TODO:
    // would need to be override settings; otherwise, model needs to be undefined
    // model: this.override.model,
    // instructions: this.override.instructions,
    // additional_instructions: this.override.additional_instructions,
    let runOptions = {};
    try {
      runOptions = payloadParser(this.options);
    } catch (error) {
      logger.error(
        '[api/server/controllers/agents/client.js #getSaveOptions] Error parsing options',
        error,
      );
    }

    return removeNullishValues(
      Object.assign(
        {
          endpoint: this.options.endpoint,
          agent_id: this.options.agent.id,
          modelLabel: this.options.modelLabel,
          maxContextTokens: this.options.maxContextTokens,
          resendFiles: this.options.resendFiles,
          imageDetail: this.options.imageDetail,
          spec: this.options.spec,
          iconURL: this.options.iconURL,
        },
        // TODO: PARSE OPTIONS BY PROVIDER, MAY CONTAIN SENSITIVE DATA
        runOptions,
      ),
    );
  }

  getBuildMessagesOptions() {
    return {
      instructions: this.options.agent.instructions,
      additional_instructions: this.options.agent.additional_instructions,
    };
  }

  /**
   *
   * @param {TMessage} message
   * @param {Array<MongoFile>} attachments
   * @returns {Promise<Array<Partial<MongoFile>>>}
   */
  async addImageURLs(message, attachments) {
    const { files, text, image_urls } = await encodeAndFormat(
      this.options.req,
      attachments,
      this.options.agent.provider,
      VisionModes.agents,
    );
    message.image_urls = image_urls.length ? image_urls : undefined;
    if (text && text.length) {
      message.ocr = text;
    }
    return files;
  }

  async buildMessages(
    messages,
    parentMessageId,
    { instructions = null, additional_instructions = null },
    opts,
  ) {
    let orderedMessages = this.constructor.getMessagesForConversation({
      messages,
      parentMessageId,
      summary: this.shouldSummarize,
    });

    let payload;
    /** @type {number | undefined} */
    let promptTokens;

    /** @type {string} */
    let systemContent = [instructions ?? '', additional_instructions ?? '']
      .filter(Boolean)
      .join('\n')
      .trim();

    if (this.options.attachments) {
      logger.info(`[AgentClient] Processing attachments in buildMessages`);
      const attachments = await this.options.attachments;
      logger.info(`[AgentClient] Resolved attachments: count=${attachments?.length}`);
      if (attachments?.[0]) {
        logger.info(`[AgentClient] First attachment: file_id=${attachments[0].file_id}, type=${attachments[0].type}, source=${attachments[0].source}`);
      }

      if (this.message_file_map) {
        this.message_file_map[orderedMessages[orderedMessages.length - 1].messageId] = attachments;
      } else {
        this.message_file_map = {
          [orderedMessages[orderedMessages.length - 1].messageId]: attachments,
        };
      }

      logger.info(`[AgentClient] Calling addImageURLs for vision processing`);
      const files = await this.addImageURLs(
        orderedMessages[orderedMessages.length - 1],
        attachments,
      );
      logger.info(`[AgentClient] addImageURLs completed, files processed: ${files?.length}`);

      this.options.attachments = files;
    } else {
      logger.info(`[AgentClient] No attachments found in buildMessages`);
    }

    /** Note: Bedrock uses legacy RAG API handling */
    if (this.message_file_map && !isAgentsEndpoint(this.options.endpoint)) {
      this.contextHandlers = createContextHandlers(
        this.options.req,
        orderedMessages[orderedMessages.length - 1].text,
      );
    }

    const formattedMessages = orderedMessages.map((message, i) => {
      const formattedMessage = formatMessage({
        message,
        userName: this.options?.name,
        assistantName: this.options?.modelLabel,
      });

      if (message.ocr && i !== orderedMessages.length - 1) {
        if (typeof formattedMessage.content === 'string') {
          formattedMessage.content = message.ocr + '\n' + formattedMessage.content;
        } else {
          const textPart = formattedMessage.content.find((part) => part.type === 'text');
          textPart
            ? (textPart.text = message.ocr + '\n' + textPart.text)
            : formattedMessage.content.unshift({ type: 'text', text: message.ocr });
        }
      } else if (message.ocr && i === orderedMessages.length - 1) {
        systemContent = [systemContent, message.ocr].join('\n');
      }

      const needsTokenCount =
        (this.contextStrategy && !orderedMessages[i].tokenCount) || message.ocr;

      /* If tokens were never counted, or, is a Vision request and the message has files, count again */
      if (needsTokenCount || (this.isVisionModel && (message.image_urls || message.files))) {
        orderedMessages[i].tokenCount = this.getTokenCountForMessage(formattedMessage);
      }

      /* If message has files, calculate image token cost */
      if (this.message_file_map && this.message_file_map[message.messageId]) {
        const attachments = this.message_file_map[message.messageId];
        for (const file of attachments) {
          if (file.embedded) {
            this.contextHandlers?.processFile(file);
            continue;
          }
          if (file.metadata?.fileIdentifier) {
            continue;
          }
          // orderedMessages[i].tokenCount += this.calculateImageTokenCost({
          //   width: file.width,
          //   height: file.height,
          //   detail: this.options.imageDetail ?? ImageDetail.auto,
          // });
        }
      }

      return formattedMessage;
    });

    if (this.contextHandlers) {
      this.augmentedPrompt = await this.contextHandlers.createContext();
      systemContent = this.augmentedPrompt + systemContent;
    }

    // Inject MCP server instructions if available
    const ephemeralAgent = this.options.req.body.ephemeralAgent;
    let mcpServers = [];

    // Check for ephemeral agent MCP servers
    if (ephemeralAgent && ephemeralAgent.mcp && ephemeralAgent.mcp.length > 0) {
      mcpServers = ephemeralAgent.mcp;
    }
    // Check for regular agent MCP tools
    else if (this.options.agent && this.options.agent.tools) {
      mcpServers = this.options.agent.tools
        .filter(
          (tool) =>
            tool instanceof DynamicStructuredTool && tool.name.includes(Constants.mcp_delimiter),
        )
        .map((tool) => tool.name.split(Constants.mcp_delimiter).pop())
        .filter(Boolean);
    }

    if (mcpServers.length > 0) {
      try {
        const mcpInstructions = getMCPManager().formatInstructionsForContext(mcpServers);
        if (mcpInstructions) {
          systemContent = [systemContent, mcpInstructions].filter(Boolean).join('\n\n');
          logger.debug('[AgentClient] Injected MCP instructions for servers:', mcpServers);
        }
      } catch (error) {
        logger.error('[AgentClient] Failed to inject MCP instructions:', error);
      }
    }

    if (systemContent) {
      this.options.agent.instructions = systemContent;
    }

    /** @type {Record<string, number> | undefined} */
    let tokenCountMap;

    if (this.contextStrategy) {
      ({ payload, promptTokens, tokenCountMap, messages } = await this.handleContextStrategy({
        orderedMessages,
        formattedMessages,
      }));
    }

    for (let i = 0; i < messages.length; i++) {
      this.indexTokenCountMap[i] = messages[i].tokenCount;
    }

    const result = {
      tokenCountMap,
      prompt: payload,
      promptTokens,
      messages,
    };

    if (promptTokens >= 0 && typeof opts?.getReqData === 'function') {
      opts.getReqData({ promptTokens });
    }

    const withoutKeys = await this.useMemory();
    if (withoutKeys) {
      systemContent += `${memoryInstructions}\n\n# Existing memory about the user:\n${withoutKeys}`;
    }

    if (systemContent) {
      this.options.agent.instructions = systemContent;
    }

    return result;
  }

  /**
   * Creates a promise that resolves with the memory promise result or undefined after a timeout
   * @param {Promise<(TAttachment | null)[] | undefined>} memoryPromise - The memory promise to await
   * @param {number} timeoutMs - Timeout in milliseconds (default: 3000)
   * @returns {Promise<(TAttachment | null)[] | undefined>}
   */
  async awaitMemoryWithTimeout(memoryPromise, timeoutMs = 3000) {
    if (!memoryPromise) {
      return;
    }

    try {
      const timeoutPromise = new Promise((_, reject) =>
        setTimeout(() => reject(new Error('Memory processing timeout')), timeoutMs),
      );

      const attachments = await Promise.race([memoryPromise, timeoutPromise]);
      return attachments;
    } catch (error) {
      if (error.message === 'Memory processing timeout') {
        logger.warn('[AgentClient] Memory processing timed out after 3 seconds');
      } else {
        logger.error('[AgentClient] Error processing memory:', error);
      }
      return;
    }
  }

  /**
   * @returns {Promise<string | undefined>}
   */
  async useMemory() {
    const user = this.options.req.user;
    if (user.personalization?.memories === false) {
      return;
    }
    const hasAccess = await checkAccess({
      user,
      permissionType: PermissionTypes.MEMORIES,
      permissions: [Permissions.USE],
      getRoleByName,
    });

    if (!hasAccess) {
      logger.debug(
        `[api/server/controllers/agents/client.js #useMemory] User ${user.id} does not have USE permission for memories`,
      );
      return;
    }
    const appConfig = this.options.req.config;
    const memoryConfig = appConfig.memory;
    if (!memoryConfig || memoryConfig.disabled === true) {
      return;
    }

    /** @type {Agent} */
    let prelimAgent;
    const allowedProviders = new Set(
      appConfig?.endpoints?.[EModelEndpoint.agents]?.allowedProviders,
    );
    try {
      if (memoryConfig.agent?.id != null && memoryConfig.agent.id !== this.options.agent.id) {
        prelimAgent = await loadAgent({
          req: this.options.req,
          agent_id: memoryConfig.agent.id,
          endpoint: EModelEndpoint.agents,
        });
      } else if (
        memoryConfig.agent?.id == null &&
        memoryConfig.agent?.model != null &&
        memoryConfig.agent?.provider != null
      ) {
        prelimAgent = { id: Constants.EPHEMERAL_AGENT_ID, ...memoryConfig.agent };
      }
    } catch (error) {
      logger.error(
        '[api/server/controllers/agents/client.js #useMemory] Error loading agent for memory',
        error,
      );
    }

    const agent = await initializeAgent({
      req: this.options.req,
      res: this.options.res,
      agent: prelimAgent,
      allowedProviders,
      endpointOption: {
        endpoint:
          prelimAgent.id !== Constants.EPHEMERAL_AGENT_ID
            ? EModelEndpoint.agents
            : memoryConfig.agent?.provider,
      },
    });

    if (!agent) {
      logger.warn(
        '[api/server/controllers/agents/client.js #useMemory] No agent found for memory',
        memoryConfig,
      );
      return;
    }

    const llmConfig = Object.assign(
      {
        provider: agent.provider,
        model: agent.model,
      },
      agent.model_parameters,
    );

    /** @type {import('@librechat/api').MemoryConfig} */
    const config = {
      validKeys: memoryConfig.validKeys,
      instructions: agent.instructions,
      llmConfig,
      tokenLimit: memoryConfig.tokenLimit,
    };

    const userId = this.options.req.user.id + '';
    const messageId = this.responseMessageId + '';
    const conversationId = this.conversationId + '';
    const [withoutKeys, processMemory] = await createMemoryProcessor({
      userId,
      config,
      messageId,
      conversationId,
      memoryMethods: {
        setMemory,
        deleteMemory,
        getFormattedMemories,
      },
      res: this.options.res,
    });

    this.processMemory = processMemory;
    return withoutKeys;
  }

  /**
   * Filters out image URLs from message content
   * @param {BaseMessage} message - The message to filter
   * @returns {BaseMessage} - A new message with image URLs removed
   */
  filterImageUrls(message) {
    if (!message.content || typeof message.content === 'string') {
      return message;
    }

    if (Array.isArray(message.content)) {
      const filteredContent = message.content.filter(
        (part) => part.type !== ContentTypes.IMAGE_URL,
      );

      if (filteredContent.length === 1 && filteredContent[0].type === ContentTypes.TEXT) {
        const MessageClass = message.constructor;
        return new MessageClass({
          content: filteredContent[0].text,
          additional_kwargs: message.additional_kwargs,
        });
      }

      const MessageClass = message.constructor;
      return new MessageClass({
        content: filteredContent,
        additional_kwargs: message.additional_kwargs,
      });
    }

    return message;
  }

  /**
   * @param {BaseMessage[]} messages
   * @returns {Promise<void | (TAttachment | null)[]>}
   */
  async runMemory(messages) {
    try {
      if (this.processMemory == null) {
        return;
      }
      const appConfig = this.options.req.config;
      const memoryConfig = appConfig.memory;
      const messageWindowSize = memoryConfig?.messageWindowSize ?? 5;

      let messagesToProcess = [...messages];
      if (messages.length > messageWindowSize) {
        for (let i = messages.length - messageWindowSize; i >= 0; i--) {
          const potentialWindow = messages.slice(i, i + messageWindowSize);
          if (potentialWindow[0]?.role === 'user') {
            messagesToProcess = [...potentialWindow];
            break;
          }
        }

        if (messagesToProcess.length === messages.length) {
          messagesToProcess = [...messages.slice(-messageWindowSize)];
        }
      }

      const filteredMessages = messagesToProcess.map((msg) => this.filterImageUrls(msg));
      const bufferString = getBufferString(filteredMessages);
      const bufferMessage = new HumanMessage(`# Current Chat:\n\n${bufferString}`);
      return await this.processMemory([bufferMessage]);
    } catch (error) {
      logger.error('Memory Agent failed to process memory', error);
    }
  }

  /** @type {sendCompletion} */
  async sendCompletion(payload, opts = {}) {
    await this.chatCompletion({
      payload,
      onProgress: opts.onProgress,
      userMCPAuthMap: opts.userMCPAuthMap,
      abortController: opts.abortController,
    });
    return this.contentParts;
  }

  /**
   * @param {Object} params
   * @param {string} [params.model]
   * @param {string} [params.context='message']
   * @param {AppConfig['balance']} [params.balance]
   * @param {UsageMetadata[]} [params.collectedUsage=this.collectedUsage]
   */
  async recordCollectedUsage({
    model,
    balance,
    context = 'message',
    collectedUsage = this.collectedUsage,
  }) {
    if (!collectedUsage || !collectedUsage.length) {
      return;
    }
    const input_tokens =
      (collectedUsage[0]?.input_tokens || 0) +
      (Number(collectedUsage[0]?.input_token_details?.cache_creation) || 0) +
      (Number(collectedUsage[0]?.input_token_details?.cache_read) || 0);

    let output_tokens = 0;
    let previousTokens = input_tokens; // Start with original input
    for (let i = 0; i < collectedUsage.length; i++) {
      const usage = collectedUsage[i];
      if (!usage) {
        continue;
      }

      const cache_creation = Number(usage.input_token_details?.cache_creation) || 0;
      const cache_read = Number(usage.input_token_details?.cache_read) || 0;

      const txMetadata = {
        context,
        balance,
        conversationId: this.conversationId,
        user: this.user ?? this.options.req.user?.id,
        endpointTokenConfig: this.options.endpointTokenConfig,
        model: usage.model ?? model ?? this.model ?? this.options.agent.model_parameters.model,
      };

      if (i > 0) {
        // Count new tokens generated (input_tokens minus previous accumulated tokens)
        output_tokens +=
          (Number(usage.input_tokens) || 0) + cache_creation + cache_read - previousTokens;
      }

      // Add this message's output tokens
      output_tokens += Number(usage.output_tokens) || 0;

      // Update previousTokens to include this message's output
      previousTokens += Number(usage.output_tokens) || 0;

      if (cache_creation > 0 || cache_read > 0) {
        spendStructuredTokens(txMetadata, {
          promptTokens: {
            input: usage.input_tokens,
            write: cache_creation,
            read: cache_read,
          },
          completionTokens: usage.output_tokens,
        }).catch((err) => {
          logger.error(
            '[api/server/controllers/agents/client.js #recordCollectedUsage] Error spending structured tokens',
            err,
          );
        });
        continue;
      }
      spendTokens(txMetadata, {
        promptTokens: usage.input_tokens,
        completionTokens: usage.output_tokens,
      }).catch((err) => {
        logger.error(
          '[api/server/controllers/agents/client.js #recordCollectedUsage] Error spending tokens',
          err,
        );
      });
    }

    this.usage = {
      input_tokens,
      output_tokens,
    };
  }

  /**
   * Get stream usage as returned by this client's API response.
   * @returns {UsageMetadata} The stream usage object.
   */
  getStreamUsage() {
    return this.usage;
  }

  /**
   * @param {TMessage} responseMessage
   * @returns {number}
   */
  getTokenCountForResponse({ content }) {
    return this.getTokenCountForMessage({
      role: 'assistant',
      content,
    });
  }

  /**
   * Calculates the correct token count for the current user message based on the token count map and API usage.
   * Edge case: If the calculation results in a negative value, it returns the original estimate.
   * If revisiting a conversation with a chat history entirely composed of token estimates,
   * the cumulative token count going forward should become more accurate as the conversation progresses.
   * @param {Object} params - The parameters for the calculation.
   * @param {Record<string, number>} params.tokenCountMap - A map of message IDs to their token counts.
   * @param {string} params.currentMessageId - The ID of the current message to calculate.
   * @param {OpenAIUsageMetadata} params.usage - The usage object returned by the API.
   * @returns {number} The correct token count for the current user message.
   */
  calculateCurrentTokenCount({ tokenCountMap, currentMessageId, usage }) {
    const originalEstimate = tokenCountMap[currentMessageId] || 0;

    if (!usage || typeof usage[this.inputTokensKey] !== 'number') {
      return originalEstimate;
    }

    tokenCountMap[currentMessageId] = 0;
    const totalTokensFromMap = Object.values(tokenCountMap).reduce((sum, count) => {
      const numCount = Number(count);
      return sum + (isNaN(numCount) ? 0 : numCount);
    }, 0);
    const totalInputTokens = usage[this.inputTokensKey] ?? 0;

    const currentMessageTokens = totalInputTokens - totalTokensFromMap;
    return currentMessageTokens > 0 ? currentMessageTokens : originalEstimate;
  }

  /**
   * @param {object} params
   * @param {string | ChatCompletionMessageParam[]} params.payload
   * @param {Record<string, Record<string, string>>} [params.userMCPAuthMap]
   * @param {AbortController} [params.abortController]
   */
  async chatCompletion({ payload, userMCPAuthMap, abortController = null }) {
    /** @type {Partial<GraphRunnableConfig>} */
    let config;
    /** @type {ReturnType<createRun>} */
    let run;
    /** @type {Promise<(TAttachment | null)[] | undefined>} */
    let memoryPromise;
    try {
      if (!abortController) {
        abortController = new AbortController();
      }

      const appConfig = this.options.req.config;
      /** @type {AppConfig['endpoints']['agents']} */
      const agentsEConfig = appConfig.endpoints?.[EModelEndpoint.agents];

      config = {
        configurable: {
          thread_id: this.conversationId,
          last_agent_index: this.agentConfigs?.size ?? 0,
          user_id: this.user ?? this.options.req.user?.id,
          hide_sequential_outputs: this.options.agent.hide_sequential_outputs,
          requestBody: {
            messageId: this.responseMessageId,
            conversationId: this.conversationId,
            parentMessageId: this.parentMessageId,
          },
          user: this.options.req.user,
        },
        recursionLimit: agentsEConfig?.recursionLimit ?? 25,
        signal: abortController.signal,
        streamMode: 'values',
        version: 'v2',
      };

      const toolSet = new Set((this.options.agent.tools ?? []).map((tool) => tool && tool.name));
      let { messages: initialMessages, indexTokenCountMap } = formatAgentMessages(
        payload,
        this.indexTokenCountMap,
        toolSet,
      );

      /**
       *
       * @param {Agent} agent
       * @param {BaseMessage[]} messages
       * @param {number} [i]
       * @param {TMessageContentParts[]} [contentData]
       * @param {Record<string, number>} [currentIndexCountMap]
       */
      const runAgent = async (agent, _messages, i = 0, contentData = [], _currentIndexCountMap) => {
        config.configurable.model = agent.model_parameters.model;
        const currentIndexCountMap = _currentIndexCountMap ?? indexTokenCountMap;
        if (i > 0) {
          this.model = agent.model_parameters.model;
        }
        if (i > 0 && config.signal == null) {
          config.signal = abortController.signal;
        }
        if (agent.recursion_limit && typeof agent.recursion_limit === 'number') {
          config.recursionLimit = agent.recursion_limit;
        }
        if (
          agentsEConfig?.maxRecursionLimit &&
          config.recursionLimit > agentsEConfig?.maxRecursionLimit
        ) {
          config.recursionLimit = agentsEConfig?.maxRecursionLimit;
        }
        config.configurable.agent_id = agent.id;
        config.configurable.name = agent.name;
        config.configurable.agent_index = i;

        // DEBUG: Log agent structure to understand the undefined model error
        logger.debug('[AgentClient] Agent structure debug:', {
          agent_id: agent.id,
          has_model_parameters: !!agent.model_parameters,
          model_parameters: agent.model_parameters,
          agent_model: agent.model,
          agent_keys: Object.keys(agent)
        });

        const noSystemMessages = noSystemModelRegex.some((regex) =>
          agent.model_parameters.model.match(regex),
        );

        const systemMessage = Object.values(agent.toolContextMap ?? {})
          .join('\n')
          .trim();

        let systemContent = [
          systemMessage,
          agent.instructions ?? '',
          i !== 0 ? (agent.additional_instructions ?? '') : '',
        ]
          .join('\n')
          .trim();

        if (noSystemMessages === true) {
          agent.instructions = undefined;
          agent.additional_instructions = undefined;
        } else {
          agent.instructions = systemContent;
          agent.additional_instructions = undefined;
        }

        if (noSystemMessages === true && systemContent?.length) {
          const latestMessageContent = _messages.pop().content;
          if (typeof latestMessageContent !== 'string') {
            latestMessageContent[0].text = [systemContent, latestMessageContent[0].text].join('\n');
            _messages.push(new HumanMessage({ content: latestMessageContent }));
          } else {
            const text = [systemContent, latestMessageContent].join('\n');
            _messages.push(new HumanMessage(text));
          }
        }

        let messages = _messages;
        if (agent.useLegacyContent === true) {
          messages = formatContentStrings(messages);
        }
        if (
          agent.model_parameters?.clientOptions?.defaultHeaders?.['anthropic-beta']?.includes(
            'prompt-caching',
          )
        ) {
          messages = addCacheControl(messages);
        }

        if (i === 0) {
          memoryPromise = this.runMemory(messages);
        }

        /** Resolve request-based headers for Custom Endpoints. Note: if this is added to
         *  non-custom endpoints, needs consideration of varying provider header configs.
         */
        if (agent.model_parameters?.configuration?.defaultHeaders != null) {
          agent.model_parameters.configuration.defaultHeaders = resolveHeaders({
            headers: agent.model_parameters.configuration.defaultHeaders,
            body: config.configurable.requestBody,
          });
        }

        run = await createRun({
          agent,
          req: this.options.req,
          runId: this.responseMessageId,
          signal: abortController.signal,
          customHandlers: this.options.eventHandlers,
        });

        if (!run) {
          throw new Error('Failed to create run');
        }

        if (i === 0) {
          this.run = run;
        }

        if (contentData.length) {
          const agentUpdate = {
            type: ContentTypes.AGENT_UPDATE,
            [ContentTypes.AGENT_UPDATE]: {
              index: contentData.length,
              runId: this.responseMessageId,
              agentId: agent.id,
            },
          };
          const streamData = {
            event: GraphEvents.ON_AGENT_UPDATE,
            data: agentUpdate,
          };
          this.options.aggregateContent(streamData);
          sendEvent(this.options.res, streamData);
          contentData.push(agentUpdate);
          run.Graph.contentData = contentData;
        }

        if (userMCPAuthMap != null) {
          config.configurable.userMCPAuthMap = userMCPAuthMap;
        }
        await run.processStream({ messages }, config, {
          keepContent: i !== 0,
          tokenCounter: createTokenCounter(this.getEncoding()),
          indexTokenCountMap: currentIndexCountMap,
          maxContextTokens: agent.maxContextTokens,
          callbacks: {
            [Callback.TOOL_ERROR]: logToolError,
          },
        });

        config.signal = null;
      };

      await runAgent(this.options.agent, initialMessages);
      let finalContentStart = 0;
      if (
        this.agentConfigs &&
        this.agentConfigs.size > 0 &&
        (await checkCapability(this.options.req, AgentCapabilities.chain))
      ) {
        const windowSize = 5;
        let latestMessage = initialMessages.pop().content;
        if (typeof latestMessage !== 'string') {
          latestMessage = latestMessage[0].text;
        }
        let i = 1;
        let runMessages = [];

        const windowIndexCountMap = {};
        const windowMessages = initialMessages.slice(-windowSize);
        let currentIndex = 4;
        for (let i = initialMessages.length - 1; i >= 0; i--) {
          windowIndexCountMap[currentIndex] = indexTokenCountMap[i];
          currentIndex--;
          if (currentIndex < 0) {
            break;
          }
        }
        const encoding = this.getEncoding();
        const tokenCounter = createTokenCounter(encoding);
        for (const [agentId, agent] of this.agentConfigs) {
          if (abortController.signal.aborted === true) {
            break;
          }
          const currentRun = await run;

          if (
            i === this.agentConfigs.size &&
            config.configurable.hide_sequential_outputs === true
          ) {
            const content = this.contentParts.filter(
              (part) => part.type === ContentTypes.TOOL_CALL,
            );

            this.options.res.write(
              `event: message\ndata: ${JSON.stringify({
                event: 'on_content_update',
                data: {
                  runId: this.responseMessageId,
                  content,
                },
              })}\n\n`,
            );
          }
          const _runMessages = currentRun.Graph.getRunMessages();
          finalContentStart = this.contentParts.length;
          runMessages = runMessages.concat(_runMessages);
          const contentData = currentRun.Graph.contentData.slice();
          const bufferString = getBufferString([new HumanMessage(latestMessage), ...runMessages]);
          if (i === this.agentConfigs.size) {
            logger.debug(`SEQUENTIAL AGENTS: Last buffer string:\n${bufferString}`);
          }
          try {
            const contextMessages = [];
            const runIndexCountMap = {};
            for (let i = 0; i < windowMessages.length; i++) {
              const message = windowMessages[i];
              const messageType = message._getType();
              if (
                (!agent.tools || agent.tools.length === 0) &&
                (messageType === 'tool' || (message.tool_calls?.length ?? 0) > 0)
              ) {
                continue;
              }
              runIndexCountMap[contextMessages.length] = windowIndexCountMap[i];
              contextMessages.push(message);
            }
            const bufferMessage = new HumanMessage(bufferString);
            runIndexCountMap[contextMessages.length] = tokenCounter(bufferMessage);
            const currentMessages = [...contextMessages, bufferMessage];
            await runAgent(agent, currentMessages, i, contentData, runIndexCountMap);
          } catch (err) {
            logger.error(
              `[api/server/controllers/agents/client.js #chatCompletion] Error running agent ${agentId} (${i})`,
              err,
            );
          }
          i++;
        }
      }

      /** Note: not implemented */
      if (config.configurable.hide_sequential_outputs !== true) {
        finalContentStart = 0;
      }

      this.contentParts = this.contentParts.filter((part, index) => {
        // Include parts that are either:
        // 1. At or after the finalContentStart index
        // 2. Of type tool_call
        // 3. Have tool_call_ids property
        return (
          index >= finalContentStart || part.type === ContentTypes.TOOL_CALL || part.tool_call_ids
        );
      });

      try {
        const attachments = await this.awaitMemoryWithTimeout(memoryPromise);
        if (attachments && attachments.length > 0) {
          this.artifactPromises.push(...attachments);
        }

        const balanceConfig = getBalanceConfig(appConfig);
        await this.recordCollectedUsage({ context: 'message', balance: balanceConfig });
      } catch (err) {
        logger.error(
          '[api/server/controllers/agents/client.js #chatCompletion] Error recording collected usage',
          err,
        );
      }
    } catch (err) {
      const attachments = await this.awaitMemoryWithTimeout(memoryPromise);
      if (attachments && attachments.length > 0) {
        this.artifactPromises.push(...attachments);
      }
      logger.error(
        '[api/server/controllers/agents/client.js #sendCompletion] Operation aborted',
        err,
      );
      if (!abortController.signal.aborted) {
        logger.error(
          '[api/server/controllers/agents/client.js #sendCompletion] Unhandled error type',
          err,
        );
        this.contentParts.push({
          type: ContentTypes.ERROR,
          [ContentTypes.ERROR]: `An error occurred while processing the request${err?.message ? `: ${err.message}` : ''}`,
        });
      }
    }
  }

  /**
   *
   * @param {Object} params
   * @param {string} params.text
   * @param {string} params.conversationId
   */
  async titleConvo({ text, abortController }) {
    if (!this.run) {
      throw new Error('Run not initialized');
    }
    const { handleLLMEnd, collected: collectedMetadata } = createMetadataAggregator();
    const { req, res, agent } = this.options;
    const appConfig = req.config;
    let endpoint = agent.endpoint;

    /** @type {import('@librechat/agents').ClientOptions} */
    let clientOptions = {
      model: agent.model || agent.model_parameters.model,
    };

    let titleProviderConfig = getProviderConfig({ provider: endpoint, appConfig });

    /** @type {TEndpoint | undefined} */
    const endpointConfig =
      appConfig.endpoints?.all ??
      appConfig.endpoints?.[endpoint] ??
      titleProviderConfig.customEndpointConfig;
    if (!endpointConfig) {
      logger.warn(
        '[api/server/controllers/agents/client.js #titleConvo] Error getting endpoint config',
      );
    }

    if (endpointConfig?.titleEndpoint && endpointConfig.titleEndpoint !== endpoint) {
      try {
        titleProviderConfig = getProviderConfig({
          provider: endpointConfig.titleEndpoint,
          appConfig,
        });
        endpoint = endpointConfig.titleEndpoint;
      } catch (error) {
        logger.warn(
          `[api/server/controllers/agents/client.js #titleConvo] Error getting title endpoint config for ${endpointConfig.titleEndpoint}, falling back to default`,
          error,
        );
        // Fall back to original provider config
        endpoint = agent.endpoint;
        titleProviderConfig = getProviderConfig({ provider: endpoint, appConfig });
      }
    }

    if (
      endpointConfig &&
      endpointConfig.titleModel &&
      endpointConfig.titleModel !== Constants.CURRENT_MODEL
    ) {
      clientOptions.model = endpointConfig.titleModel;
    }

    const options = await titleProviderConfig.getOptions({
      req,
      res,
      optionsOnly: true,
      overrideEndpoint: endpoint,
      overrideModel: clientOptions.model,
      endpointOption: { model_parameters: clientOptions },
    });

    let provider = options.provider ?? titleProviderConfig.overrideProvider ?? agent.provider;
    if (
      endpoint === EModelEndpoint.azureOpenAI &&
      options.llmConfig?.azureOpenAIApiInstanceName == null
    ) {
      provider = Providers.OPENAI;
    } else if (
      endpoint === EModelEndpoint.azureOpenAI &&
      options.llmConfig?.azureOpenAIApiInstanceName != null &&
      provider !== Providers.AZURE
    ) {
      provider = Providers.AZURE;
    }

    /** @type {import('@librechat/agents').ClientOptions} */
    clientOptions = { ...options.llmConfig };
    if (options.configOptions) {
      clientOptions.configuration = options.configOptions;
    }

    if (clientOptions.maxTokens != null) {
      delete clientOptions.maxTokens;
    }
    if (clientOptions?.modelKwargs?.max_completion_tokens != null) {
      delete clientOptions.modelKwargs.max_completion_tokens;
    }
    if (clientOptions?.modelKwargs?.max_output_tokens != null) {
      delete clientOptions.modelKwargs.max_output_tokens;
    }

    clientOptions = Object.assign(
      Object.fromEntries(
        Object.entries(clientOptions).filter(([key]) => !omitTitleOptions.has(key)),
      ),
    );

    if (
      provider === Providers.GOOGLE &&
      (endpointConfig?.titleMethod === TitleMethod.FUNCTIONS ||
        endpointConfig?.titleMethod === TitleMethod.STRUCTURED)
    ) {
      clientOptions.json = true;
    }

    /** Resolve request-based headers for Custom Endpoints. Note: if this is added to
     *  non-custom endpoints, needs consideration of varying provider header configs.
     */
    if (clientOptions?.configuration?.defaultHeaders != null) {
      clientOptions.configuration.defaultHeaders = resolveHeaders({
        headers: clientOptions.configuration.defaultHeaders,
        body: {
          messageId: this.responseMessageId,
          conversationId: this.conversationId,
          parentMessageId: this.parentMessageId,
        },
      });
    }

    try {
      const titleResult = await this.run.generateTitle({
        provider,
        clientOptions,
        inputText: text,
        contentParts: this.contentParts,
        titleMethod: endpointConfig?.titleMethod,
        titlePrompt: endpointConfig?.titlePrompt,
        titlePromptTemplate: endpointConfig?.titlePromptTemplate,
        chainOptions: {
          signal: abortController.signal,
          callbacks: [
            {
              handleLLMEnd,
            },
          ],
        },
      });

      const collectedUsage = collectedMetadata.map((item) => {
        let input_tokens, output_tokens;

        if (item.usage) {
          input_tokens =
            item.usage.prompt_tokens || item.usage.input_tokens || item.usage.inputTokens;
          output_tokens =
            item.usage.completion_tokens || item.usage.output_tokens || item.usage.outputTokens;
        } else if (item.tokenUsage) {
          input_tokens = item.tokenUsage.promptTokens;
          output_tokens = item.tokenUsage.completionTokens;
        }

        return {
          input_tokens: input_tokens,
          output_tokens: output_tokens,
        };
      });

      const balanceConfig = getBalanceConfig(appConfig);
      await this.recordCollectedUsage({
        collectedUsage,
        context: 'title',
        model: clientOptions.model,
        balance: balanceConfig,
      }).catch((err) => {
        logger.error(
          '[api/server/controllers/agents/client.js #titleConvo] Error recording collected usage',
          err,
        );
      });

      return titleResult.title;
    } catch (err) {
      logger.error('[api/server/controllers/agents/client.js #titleConvo] Error', err);
      return;
    }
  }

<<<<<<< HEAD
  /** Silent method, as `recordCollectedUsage` is used instead */
  async recordTokenUsage() { }
=======
  /**
   * @param {object} params
   * @param {number} params.promptTokens
   * @param {number} params.completionTokens
   * @param {string} [params.model]
   * @param {OpenAIUsageMetadata} [params.usage]
   * @param {AppConfig['balance']} [params.balance]
   * @param {string} [params.context='message']
   * @returns {Promise<void>}
   */
  async recordTokenUsage({
    model,
    usage,
    balance,
    promptTokens,
    completionTokens,
    context = 'message',
  }) {
    try {
      await spendTokens(
        {
          model,
          context,
          balance,
          conversationId: this.conversationId,
          user: this.user ?? this.options.req.user?.id,
          endpointTokenConfig: this.options.endpointTokenConfig,
        },
        { promptTokens, completionTokens },
      );

      if (
        usage &&
        typeof usage === 'object' &&
        'reasoning_tokens' in usage &&
        typeof usage.reasoning_tokens === 'number'
      ) {
        await spendTokens(
          {
            model,
            balance,
            context: 'reasoning',
            conversationId: this.conversationId,
            user: this.user ?? this.options.req.user?.id,
            endpointTokenConfig: this.options.endpointTokenConfig,
          },
          { completionTokens: usage.reasoning_tokens },
        );
      }
    } catch (error) {
      logger.error(
        '[api/server/controllers/agents/client.js #recordTokenUsage] Error recording token usage',
        error,
      );
    }
  }
>>>>>>> 59f66975

  getEncoding() {
    return 'o200k_base';
  }

  /**
   * Returns the token count of a given text. It also checks and resets the tokenizers if necessary.
   * @param {string} text - The text to get the token count for.
   * @returns {number} The token count of the given text.
   */
  getTokenCount(text) {
    const encoding = this.getEncoding();
    return Tokenizer.getTokenCount(text, encoding);
  }
}

module.exports = AgentClient;<|MERGE_RESOLUTION|>--- conflicted
+++ resolved
@@ -1283,10 +1283,6 @@
     }
   }
 
-<<<<<<< HEAD
-  /** Silent method, as `recordCollectedUsage` is used instead */
-  async recordTokenUsage() { }
-=======
   /**
    * @param {object} params
    * @param {number} params.promptTokens
@@ -1343,7 +1339,6 @@
       );
     }
   }
->>>>>>> 59f66975
 
   getEncoding() {
     return 'o200k_base';
