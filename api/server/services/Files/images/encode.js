--- conflicted
+++ resolved
@@ -10,11 +10,7 @@
   mergeFileConfig,
 } = require('librechat-data-provider');
 const { getStrategyFunctions } = require('~/server/services/Files/strategies');
-<<<<<<< HEAD
-const { logger } = require('~/config');
-=======
 const countTokens = require('~/server/utils/countTokens');
->>>>>>> 59f66975
 
 /**
  * Converts a readable stream to a base64 encoded string.
@@ -183,56 +179,6 @@
       }
     }
 
-    // Handle URL sources from MMS media
-    if ((source === 'url' || source === 'base64') && file.filepath) {
-      // Check if this is a data URL (base64 encoded)
-      if (file.filepath.startsWith('data:')) {
-        // Extract base64 data from data URL
-        const dataUrlMatch = file.filepath.match(/^data:([^;]+);base64,(.+)$/);
-        if (dataUrlMatch && file.height) {
-          const base64Data = dataUrlMatch[2];
-          logger.info(`[Encode] Processing base64 data URL from MMS: ${file.filepath.substring(0, 50)}...`);
-          promises.push([file, base64Data]);
-          continue;
-        } else {
-          logger.warn(`[Encode] Invalid or non-image data URL: ${file.filepath.substring(0, 100)}...`);
-          promises.push([file, null]);
-          continue;
-        }
-      }
-      // Handle regular HTTP/HTTPS URLs
-      else if (file.filepath.startsWith('http')) {
-        // For URL sources, process the URL directly
-        if (file.height && base64Only.has(endpoint)) {
-          // Convert URL to base64 for providers that require it
-          try {
-            logger.info(`[Encode] Converting image URL to base64: ${file.filepath.substring(0, 100)}...`);
-            const imageBase64 = await fetchImageToBase64(file.filepath);
-            promises.push([file, imageBase64]);
-            logger.info(`[Encode] Successfully converted URL to base64`);
-          } catch (error) {
-            logger.error(`[Encode] Failed to fetch image from URL ${file.filepath}:`, error);
-            promises.push([file, file.filepath]); // Fallback to URL
-          }
-          continue;
-        } else if (file.height) {
-          // For providers that accept URLs, pass the URL directly
-          logger.info(`[Encode] Passing URL directly to ${endpoint}: ${file.filepath.substring(0, 100)}...`);
-          promises.push([file, file.filepath]);
-          continue;
-        } else {
-          // Non-image URL content
-          promises.push([file, null]);
-          continue;
-        }
-      } else {
-        // Invalid URL format
-        logger.warn(`[Encode] Invalid URL format: ${file.filepath.substring(0, 100)}...`);
-        promises.push([file, null]);
-        continue;
-      }
-    }
-
     if (!file.height) {
       promises.push([file, null]);
       continue;
