<<<<<<< HEAD
import mongoose, { Schema, Document } from 'mongoose';

// @ts-ignore
export interface IMessage extends Document {
  messageId: string;
  conversationId: string;
  user: string;
  model?: string;
  endpoint?: string;
  conversationSignature?: string;
  clientId?: string;
  invocationId?: number;
  parentMessageId?: string;
  tokenCount?: number;
  summaryTokenCount?: number;
  sender?: string;
  text?: string;
  summary?: string;
  isCreatedByUser: boolean;
  role?: 'user' | 'assistant' | 'system' | 'external';
  unfinished?: boolean;
  error?: boolean;
  finish_reason?: string;
  _meiliIndex?: boolean;
  files?: unknown[];
  plugin?: {
    latest?: string;
    inputs?: unknown[];
    outputs?: string;
  };
  plugins?: unknown[];
  content?: unknown[];
  thread_id?: string;
  iconURL?: string;
  attachments?: unknown[];
  expiredAt?: Date;
  createdAt?: Date;
  updatedAt?: Date;
}
=======
import mongoose, { Schema } from 'mongoose';
import type { IMessage } from '~/types/message';
>>>>>>> 97085073

const messageSchema: Schema<IMessage> = new Schema(
  {
    messageId: {
      type: String,
      unique: true,
      required: true,
      index: true,
      meiliIndex: true,
    },
    conversationId: {
      type: String,
      index: true,
      required: true,
      meiliIndex: true,
    },
    user: {
      type: String,
      index: true,
      required: true,
      default: null,
    },
    model: {
      type: String,
      default: null,
    },
    endpoint: {
      type: String,
    },
    conversationSignature: {
      type: String,
    },
    clientId: {
      type: String,
    },
    invocationId: {
      type: Number,
    },
    parentMessageId: {
      type: String,
    },
    tokenCount: {
      type: Number,
    },
    summaryTokenCount: {
      type: Number,
    },
    sender: {
      type: String,
      meiliIndex: true,
    },
    text: {
      type: String,
      meiliIndex: true,
    },
    summary: {
      type: String,
    },
    isCreatedByUser: {
      type: Boolean,
      required: true,
      default: false,
    },
    role: {
      type: String,
      enum: ['user', 'assistant', 'system', 'external'],
      required: false,
    },
    unfinished: {
      type: Boolean,
      default: false,
    },
    error: {
      type: Boolean,
      default: false,
    },
    finish_reason: {
      type: String,
    },
    feedback: {
      type: {
        rating: {
          type: String,
          enum: ['thumbsUp', 'thumbsDown'],
          required: true,
        },
        tag: {
          type: mongoose.Schema.Types.Mixed,
          required: false,
        },
        text: {
          type: String,
          required: false,
        },
      },
      default: undefined,
      required: false,
    },
    _meiliIndex: {
      type: Boolean,
      required: false,
      select: false,
      default: false,
    },
    files: { type: [{ type: mongoose.Schema.Types.Mixed }], default: undefined },
    plugin: {
      type: {
        latest: {
          type: String,
          required: false,
        },
        inputs: {
          type: [mongoose.Schema.Types.Mixed],
          required: false,
          default: undefined,
        },
        outputs: {
          type: String,
          required: false,
        },
      },
      default: undefined,
    },
    plugins: { type: [{ type: mongoose.Schema.Types.Mixed }], default: undefined },
    content: {
      type: [{ type: mongoose.Schema.Types.Mixed }],
      default: undefined,
      meiliIndex: true,
    },
    thread_id: {
      type: String,
    },
    /* frontend components */
    iconURL: {
      type: String,
    },
    attachments: { type: [{ type: mongoose.Schema.Types.Mixed }], default: undefined },
    /*
    attachments: {
      type: [
        {
          file_id: String,
          filename: String,
          filepath: String,
          expiresAt: Date,
          width: Number,
          height: Number,
          type: String,
          conversationId: String,
          messageId: {
            type: String,
            required: true,
          },
          toolCallId: String,
        },
      ],
      default: undefined,
    },
    */
    expiredAt: {
      type: Date,
    },
  },
  { timestamps: true },
);

messageSchema.index({ expiredAt: 1 }, { expireAfterSeconds: 0 });
messageSchema.index({ createdAt: 1 });
messageSchema.index({ messageId: 1, user: 1 }, { unique: true });

export default messageSchema;<|MERGE_RESOLUTION|>--- conflicted
+++ resolved
@@ -1,4 +1,3 @@
-<<<<<<< HEAD
 import mongoose, { Schema, Document } from 'mongoose';
 
 // @ts-ignore
@@ -38,10 +37,6 @@
   createdAt?: Date;
   updatedAt?: Date;
 }
-=======
-import mongoose, { Schema } from 'mongoose';
-import type { IMessage } from '~/types/message';
->>>>>>> 97085073
 
 const messageSchema: Schema<IMessage> = new Schema(
   {
