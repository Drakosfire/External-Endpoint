--- conflicted
+++ resolved
@@ -1,6 +1,5 @@
 import { Schema } from 'mongoose';
 import { SystemRoles } from 'librechat-data-provider';
-<<<<<<< HEAD
 
 export interface IUser extends Document {
   name?: string;
@@ -41,9 +40,6 @@
   createdAt?: Date;
   updatedAt?: Date;
 }
-=======
-import { IUser } from '~/types';
->>>>>>> 97085073
 
 // Session sub-schema
 const SessionSchema = new Schema(
@@ -195,12 +191,8 @@
   { timestamps: true },
 );
 
-<<<<<<< HEAD
 // Add indexes for phone number lookups
 User.index({ phoneNumber: 1 });
 User.index({ 'metadata.phoneNumber': 1 });
 
-export default User;
-=======
-export default userSchema;
->>>>>>> 97085073
+export default User;